--- conflicted
+++ resolved
@@ -208,11 +208,7 @@
 			string str = GetWithPublicMethods ();
 			if (String.Empty.Length == 0) {
 				str = GetWithPublicFields (); // dataflow will merge this with the value from the previous basic block
-<<<<<<< HEAD
-				RequirePublicFields (str); // produces a warning (technically it should not)
-=======
-				str.RequiresPublicFields (); // produces a warning
->>>>>>> cf20c01b
+				str.RequiresPublicFields (); // produces a warning (technically it should not)
 			}
 		}
 
